from __future__ import annotations

import io
import pathlib
from typing import IO, Iterable

import numpy as np
from PIL import Image as PILImage

from ._log import AsComponents, ComponentBatchLike
from .archetypes import Image
from .components import DrawOrderLike, TensorData
from .datatypes import TensorBuffer, TensorDimension

__all__ = ["ImageFormat", "ImageEncoded"]


class ImageFormat:
    """Image file format."""

    name: str

    BMP: ImageFormat
    GIF: ImageFormat
    JPEG: ImageFormat
    PNG: ImageFormat
    TIFF: ImageFormat
    NV12: type[NV12]

    def __init__(self, name: str):
        self.name = name

    def __str__(self) -> str:
        return self.name


class NV12(ImageFormat):
    """NV12 format."""

    name = "NV12"

    def __init__(self, width: int | None = None, height: int | None = None) -> None:
        if width is None and height is None:
            raise ValueError("Must provide width or height")
        self.width = width
        self.height = height


# Assign the variants
# This allows for rust like enums, for example:
# ImageFormat.NV12(width=1920, height=1080)
# isinstance(ImageFormat.NV12, ImageFormat) == True and isinstance(ImageFormat.NV12, NV12) == True
ImageFormat.BMP = ImageFormat("BMP")
ImageFormat.GIF = ImageFormat("GIF")
ImageFormat.JPEG = ImageFormat("JPEG")
ImageFormat.PNG = ImageFormat("PNG")
ImageFormat.TIFF = ImageFormat("TIFF")
ImageFormat.NV12 = NV12


class ImageEncoded(AsComponents):
    """
    A monochrome or color image encoded with a common format (PNG, JPEG, etc.).

    The encoded image can be loaded from either a file using its `path` or
    provided directly via `contents`.
    """

    def __init__(
        self,
        *,
        path: str | pathlib.Path | None = None,
        contents: bytes | IO[bytes] | None = None,
        format: ImageFormat | None = None,
        draw_order: DrawOrderLike | None = None,
    ) -> None:
        """
        Create a new image with a given format.

        Parameters
        ----------
        path:
            A path to a file stored on the local filesystem. Mutually
            exclusive with `contents`.
        contents:
            The contents of the file. Can be a BufferedReader, BytesIO, or
            bytes. Mutually exclusive with `path`.
        format:
            The format of the image file. If not provided, it will be inferred
            from the file extension.
        draw_order:
            An optional floating point value that specifies the 2D drawing
            order. Objects with higher values are drawn on top of those with
            lower values.
        """
        if (path is None) == (contents is None):
            raise ValueError("Must provide exactly one of 'path' or 'contents'")

        buffer: IO[bytes] | None = None
        if path is not None:
            buffer = open(path, "rb")
        elif isinstance(contents, bytes):
            buffer = io.BytesIO(contents)
        else:
            buffer = contents

        if buffer is None:
            raise ValueError("Input data could not be coerced to IO[bytes]")

<<<<<<< HEAD
        formats = None
        if format is not None:
            if isinstance(format, NV12):
                np_buf = np.frombuffer(buffer.read(), dtype=np.uint8)
                height = format.height
                width = format.width
                if height is None and width is None:
                    raise ValueError("Must provide width or height")
                elif height is None and width is not None:
                    height = int(np_buf.size / (width * 1.5))
                elif width is None and height is not None:
                    width = int(np_buf.size / (height * 1.5))
                assert height is not None and width is not None
                np_buf = np_buf.reshape(int(height * 1.5), width, 1)
                self.data = TensorData(
                    buffer=TensorBuffer(np_buf, kind="nv12"),
                    shape=[
                        TensorDimension(np_buf.shape[0], "height"),
                        TensorDimension(np_buf.shape[1], "width"),
                        TensorDimension(1, "depth"),
                    ],
                )
                self.draw_order = draw_order
                return
            formats = (str(format),)
=======
        if format is not None:
            formats = (str(format),)
        else:
            formats = None

>>>>>>> fe8d1e0d
        # Note that PIL loading is lazy. This will only identify the type of file
        # and not decode the whole jpeg.
        img_data = PILImage.open(buffer, formats=formats)

        if img_data.format == "JPEG":
            buffer.seek(0)
            np_buffer = buffer.read()
            tensor_buffer = TensorBuffer(np.frombuffer(np_buffer, dtype=np.uint8))
            tensor_buffer.kind = "jpeg"

            tensor_shape = (
                TensorDimension(img_data.height, "height"),
                TensorDimension(img_data.width, "width"),
                TensorDimension(3, "depth"),
            )
            tensor_data = TensorData(buffer=tensor_buffer, shape=tensor_shape)
        else:
            tensor_data = TensorData(array=np.asarray(img_data))

        self.data = tensor_data
        self.draw_order = draw_order

    def as_component_batches(self) -> Iterable[ComponentBatchLike]:
        return Image(self.data, draw_order=self.draw_order).as_component_batches()<|MERGE_RESOLUTION|>--- conflicted
+++ resolved
@@ -107,7 +107,6 @@
         if buffer is None:
             raise ValueError("Input data could not be coerced to IO[bytes]")
 
-<<<<<<< HEAD
         formats = None
         if format is not None:
             if isinstance(format, NV12):
@@ -133,13 +132,6 @@
                 self.draw_order = draw_order
                 return
             formats = (str(format),)
-=======
-        if format is not None:
-            formats = (str(format),)
-        else:
-            formats = None
-
->>>>>>> fe8d1e0d
         # Note that PIL loading is lazy. This will only identify the type of file
         # and not decode the whole jpeg.
         img_data = PILImage.open(buffer, formats=formats)
